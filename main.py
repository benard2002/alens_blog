--- conflicted
+++ resolved
@@ -340,11 +340,7 @@
                 )
 # View Users
 @app.route("/users")
-<<<<<<< HEAD
-@admin_only 
-=======
 @admin_only
->>>>>>> c5316eb8
 def view_users():
     result = db.session.execute(db.select(User)).scalars()
     all_users = result.all()
